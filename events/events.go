package events

import (
	"fmt"
	"github.com/open-horizon/anax/persistence"
	gwhisper "github.com/open-horizon/go-whisper"
	"time"
)

type Event struct {
	Id EventId
}

type EventId string

// event constants are declared here for all workers to ensure uniqueness of constant values
const (
	// blockchain-related
	NOOP                  EventId = "NOOP"
	AGREEMENT_ACCEPTED    EventId = "AGREEMENT_ACCEPTED"
	AGREEMENT_ENDED       EventId = "AGREEMENT_ENDED"
	AGREEMENT_CREATED     EventId = "AGREEMENT_CREATED"
	AGREEMENT_REGISTERED  EventId = "AGREEMENT_REGISTERED"
	ACCOUNT_FUNDED        EventId = "ACCOUNT_FUNDED"
	BC_CLIENT_INITIALIZED EventId = "BC_CLIENT_INITIALIZED"

	// whisper related
	RECEIVED_MSG EventId = "RECEIVED_MSG"
	SUBSCRIBE_TO EventId = "SUBSCRIBE_TO"

	// torrent-related
	TORRENT_FAILURE EventId = "TORRENT_FAILURE"
	TORRENT_FETCHED EventId = "TORRENT_FETCHED"

	// container-related
	EXECUTION_FAILED   EventId = "EXECUTION_FAILED"
	EXECUTION_BEGUN    EventId = "EXECUTION_BEGUN"
	PATTERN_DESTROYED  EventId = "PATTERN_DESTROYED"
	CONTAINER_MAINTAIN EventId = "CONTAINER_MAINTAIN"

	// policy-related
	NEW_POLICY    EventId = "NEW_POLICY"
	NEW_AB_POLICY EventId = "NEW_AB_POLICY"

	// exchange-related
	NEW_DEVICE_REG EventId = "NEW_DEVICE_REG"
	NEW_AGBOT_REG  EventId = "NEW_AGBOT_REG"

	// agreement-related
	AGREEMENT_REACHED EventId = "AGREEMENT_REACHED"
)

type EndContractCause string

const (
	AG_TERMINATED EndContractCause = "AG_TERMINATED"
	AG_ERROR      EndContractCause = "AG_ERROR"
	AG_FULFILLED  EndContractCause = "AG_FULFILLED"
)

type Message interface {
	Event() Event
	ShortString() string
}

type AgreementLaunchContext struct {
	AgreementProtocol    string
	AgreementId          string
	Configure            *gwhisper.Configure
	ConfigureRaw         []byte
	EnvironmentAdditions *map[string]string // provided by platform, not but user
}

func (c AgreementLaunchContext) String() string {
	return fmt.Sprintf("AgreementProtocol: %v, AgreementId: %v, Configure: %v, EnvironmentAdditions: %v", c.AgreementProtocol, c.AgreementId, c.Configure, c.EnvironmentAdditions)
}

func (c AgreementLaunchContext) ShortString() string {
	return fmt.Sprintf("AgreementProtocol: %v, AgreementId: %v", c.AgreementProtocol, c.AgreementId)
}

// This event indicates that a new microservice has been created in the form of a policy file
type PolicyCreatedMessage struct {
	event    Event
	fileName string
}

func (e PolicyCreatedMessage) String() string {
	return fmt.Sprintf("event: %v, file: %v", e.event, e.fileName)
}

func (e PolicyCreatedMessage) ShortString() string {
	return e.String()
}

func (e *PolicyCreatedMessage) Event() Event {
	return e.event
}

func (e *PolicyCreatedMessage) PolicyFile() string {
	return e.fileName
}

func NewPolicyCreatedMessage(id EventId, policyFileName string) *PolicyCreatedMessage {

	return &PolicyCreatedMessage{
		event: Event{
			Id: id,
		},
		fileName: policyFileName,
	}
}

// This event indicates that a new agbot policy has been created
type ABPolicyCreatedMessage struct {
	event    Event
	fileName string
}

func (e ABPolicyCreatedMessage) String() string {
	return fmt.Sprintf("event: %v, file: %v", e.event, e.fileName)
}

func (e ABPolicyCreatedMessage) ShortString() string {
	return e.String()
}

func (e *ABPolicyCreatedMessage) Event() Event {
	return e.event
}

func (e *ABPolicyCreatedMessage) PolicyFile() string {
	return e.fileName
}

func NewABPolicyCreatedMessage(id EventId, policyFileName string) *ABPolicyCreatedMessage {

	return &ABPolicyCreatedMessage{
		event: Event{
			Id: id,
		},
		fileName: policyFileName,
	}
}

// This event indicates that the edge device has been registered in the exchange
type EdgeRegisteredExchangeMessage struct {
	event Event
	token string
}

func (e EdgeRegisteredExchangeMessage) String() string {
	return fmt.Sprintf("event: %v, token: %v", e.event, e.token)
}

func (e EdgeRegisteredExchangeMessage) ShortString() string {
	return e.String()
}

func (e *EdgeRegisteredExchangeMessage) Event() Event {
	return e.event
}

func (e *EdgeRegisteredExchangeMessage) Token() string {
	return e.token
}

func NewEdgeRegisteredExchangeMessage(evId EventId, token string) *EdgeRegisteredExchangeMessage {

	return &EdgeRegisteredExchangeMessage{
		event: Event{
			Id: evId,
		},
		token: token,
	}
}

// Anax device side fires this event when an agreement is reached so that it can begin
// downloading containers. The Agreement is not final until it is seen in the blockchain.
type AgreementReachedMessage struct {
	event         Event
	launchContext *AgreementLaunchContext
}

func (e AgreementReachedMessage) String() string {
	return fmt.Sprintf("event: %v, launch context: %v", e.event, e.launchContext)
}

func (e AgreementReachedMessage) ShortString() string {
	return fmt.Sprintf("event: %v, launch context: %v", e.event, e.launchContext.ShortString())
}

func (e *AgreementReachedMessage) Event() Event {
	return e.event
}

func (e *AgreementReachedMessage) LaunchContext() *AgreementLaunchContext {
	return e.launchContext
}

func NewAgreementMessage(id EventId, lc *AgreementLaunchContext) *AgreementReachedMessage {

	return &AgreementReachedMessage{
		event: Event{
			Id: id,
		},
		launchContext: lc,
	}
}

type WhisperSubscribeToMessage struct {
	event Event
	topic string
}

func (e WhisperSubscribeToMessage) String() string {
	return fmt.Sprintf("event: %v, topic: %v", e.event, e.topic)
}

func (e WhisperSubscribeToMessage) ShortString() string {
	return e.String()
}

func (e *WhisperSubscribeToMessage) Event() Event {
	return e.event
}

func (e *WhisperSubscribeToMessage) Topic() string {
	return e.topic
}

func NewWhisperSubscribeToMessage(id EventId, topic string) *WhisperSubscribeToMessage {

	return &WhisperSubscribeToMessage{
		event: Event{
			Id: id,
		},
		topic: topic,
	}
}

type WhisperReceivedMessage struct {
	event   Event
	payload string
	topics  []string
	from    string
	to      string
}

func (e WhisperReceivedMessage) ShortString() string {
	return fmt.Sprintf("Event: %v, From: %v, To: %v, Topics: %v, Payload: %v", e.event, e.from, e.to, e.topics, e.payload[:40])
}

func (e WhisperReceivedMessage) String() string {
	return fmt.Sprintf("event: %v, payload: %v", e.event, e.payload)
}

func (e *WhisperReceivedMessage) Event() Event {
	return e.event
}

func (e *WhisperReceivedMessage) Payload() string {
	return e.payload
}

func (e *WhisperReceivedMessage) Topics() []string {
	return e.topics
}

func (e *WhisperReceivedMessage) From() string {
	return e.from
}

func (e *WhisperReceivedMessage) To() string {
	return e.to
}

func NewWhisperReceivedMessage(id EventId, payload string, from string, to string) *WhisperReceivedMessage {

	return &WhisperReceivedMessage{
		event: Event{
			Id: id,
		},
		payload: payload,
		from:    from,
		to:      to,
	}
}

type TorrentMessage struct {
	event                  Event
	ImageFiles             []string
	AgreementLaunchContext *AgreementLaunchContext
}

// fulfill interface of events.Message
func (b *TorrentMessage) Event() Event {
	return b.event
}

func (b *TorrentMessage) String() string {
	return fmt.Sprintf("event: %v, imageFiles: %v, agreementLaunchContext: %v", b.event, b.ImageFiles, b.AgreementLaunchContext)
}

func (b *TorrentMessage) ShortString() string {
	return fmt.Sprintf("event: %v, imageFiles: %v, agreementLaunchContext: %v", b.event, b.ImageFiles, b.AgreementLaunchContext.ShortString())
}

func NewTorrentMessage(id EventId, imageFiles []string, agreementLaunchContext *AgreementLaunchContext) *TorrentMessage {

	return &TorrentMessage{
		event: Event{
			Id: id,
		},
		ImageFiles:             imageFiles,
		AgreementLaunchContext: agreementLaunchContext,
	}
}

// Governance messages
type GovernanceMaintenanceMessage struct {
	event             Event
	AgreementProtocol string
	AgreementId       string
	Deployment        map[string]persistence.ServiceConfig
}

func (m *GovernanceMaintenanceMessage) Event() Event {
	return m.event
}

func (m GovernanceMaintenanceMessage) String() string {
	return fmt.Sprintf("Event: %v, AgreementProtocol: %v, AgreementId: %v, Deployment: %v", m.event, m.AgreementProtocol, m.AgreementId, m.Deployment)
}

func (m GovernanceMaintenanceMessage) ShortString() string {
	return m.String()
}

type GovernanceCancelationMessage struct {
	GovernanceMaintenanceMessage
	Message
	Cause EndContractCause
}

func (m *GovernanceCancelationMessage) Event() Event {
	return m.event
}

func (m GovernanceCancelationMessage) String() string {
	return fmt.Sprintf("Event: %v, AgreementProtocol: %v, AgreementId: %v, Deployment: %v, Cause: %v", m.Event, m.AgreementProtocol, m.AgreementId, persistence.ServiceConfigNames(&m.Deployment), m.Cause)
}

func (m GovernanceCancelationMessage) ShortString() string {
	return m.String()
}

func NewGovernanceMaintenanceMessage(id EventId, protocol string, agreementId string, deployment map[string]persistence.ServiceConfig) *GovernanceMaintenanceMessage {
	return &GovernanceMaintenanceMessage{
		event: Event{
			Id: id,
		},
		AgreementProtocol: protocol,
		AgreementId:       agreementId,
		Deployment:        deployment,
	}
}

func NewGovernanceCancelationMessage(id EventId, cause EndContractCause, protocol string, agreementId string, deployment map[string]persistence.ServiceConfig) *GovernanceCancelationMessage {

	govMaint := NewGovernanceMaintenanceMessage(id, protocol, agreementId, deployment)

	return &GovernanceCancelationMessage{
		GovernanceMaintenanceMessage: *govMaint,
		Cause: cause,
	}
}

//Container messages
type ContainerMessage struct {
	event             Event
	AgreementProtocol string
	AgreementId       string
	Deployment        map[string]persistence.ServiceConfig
}

func (m ContainerMessage) String() string {
	return fmt.Sprintf("event: %v, AgreementProtocol: %v, AgreementId: %v, Deployment: %v", m.event, m.AgreementProtocol, m.AgreementId, persistence.ServiceConfigNames(&m.Deployment))
}

func (m ContainerMessage) ShortString() string {
	return m.String()
}

func (b ContainerMessage) Event() Event {
	return b.event
}

func NewContainerMessage(id EventId, protocol string, agreementId string, deployment map[string]persistence.ServiceConfig) *ContainerMessage {

	return &ContainerMessage{
		event: Event{
			Id: id,
		},
		AgreementProtocol: protocol,
		AgreementId:       agreementId,
		Deployment:        deployment,
	}
}

// Api messages
type ApiAgreementCancelationMessage struct {
	event             Event
	AgreementProtocol string
	AgreementId       string
	Deployment        map[string]persistence.ServiceConfig
	Cause             EndContractCause
}

func (m *ApiAgreementCancelationMessage) Event() Event {
	return m.event
}

func (m ApiAgreementCancelationMessage) String() string {
	return fmt.Sprintf("Event: %v, AgreementProtocol: %v, AgreementId: %v, Deployment: %v, Cause: %v", m.Event, m.AgreementProtocol, m.AgreementId, persistence.ServiceConfigNames(&m.Deployment), m.Cause)
}

func (m ApiAgreementCancelationMessage) ShortString() string {
	return m.String()
}

func NewApiAgreementCancelationMessage(id EventId, cause EndContractCause, protocol string, agreementId string, deployment map[string]persistence.ServiceConfig) *ApiAgreementCancelationMessage {
	return &ApiAgreementCancelationMessage{
		event: Event{
			Id: id,
		},
		AgreementProtocol: protocol,
		AgreementId:       agreementId,
		Deployment:        deployment,
		Cause:             cause,
	}
}

// Initialization and restart messages
type InitAgreementCancelationMessage struct {
	event             Event
	AgreementProtocol string
	AgreementId       string
	Deployment        map[string]persistence.ServiceConfig
	Reason            uint
}

func (m *InitAgreementCancelationMessage) Event() Event {
	return m.event
}

func (m InitAgreementCancelationMessage) String() string {
	return fmt.Sprintf("Event: %v, AgreementProtocol: %v, AgreementId: %v, Deployment: %v, Reason: %v", m.Event, m.AgreementProtocol, m.AgreementId, persistence.ServiceConfigNames(&m.Deployment), m.Reason)
}

func (m InitAgreementCancelationMessage) ShortString() string {
	return m.String()
}

func NewInitAgreementCancelationMessage(id EventId, reason uint, protocol string, agreementId string, deployment map[string]persistence.ServiceConfig) *InitAgreementCancelationMessage {
	return &InitAgreementCancelationMessage{
		event: Event{
			Id: id,
		},
		AgreementProtocol: protocol,
		AgreementId:       agreementId,
		Deployment:        deployment,
		Reason:            reason,
	}
}

// Account funded message
type AccountFundedMessage struct {
	event   Event
	Account string
	Time    uint64
}

func (m *AccountFundedMessage) Event() Event {
	return m.event
}

func (m AccountFundedMessage) String() string {
	return fmt.Sprintf("Event: %v, Account: %v, Time: %v", m.Event, m.Account, m.Time)
}

func (m AccountFundedMessage) ShortString() string {
	return m.String()
}

func NewAccountFundedMessage(id EventId, acct string) *AccountFundedMessage {
	return &AccountFundedMessage{
		event: Event{
			Id: id,
		},
		Account: acct,
		Time:    uint64(time.Now().Unix()),
<<<<<<< HEAD
=======
	}
}

// Blockchain client initialized message
type BlockchainClientInitilizedMessage struct {
	event Event
	Time  uint64
}

func (m *BlockchainClientInitilizedMessage) Event() Event {
	return m.event
}

func (m BlockchainClientInitilizedMessage) String() string {
	return fmt.Sprintf("Event: %v, Time: %v", m.Event, m.Time)
}

func (m BlockchainClientInitilizedMessage) ShortString() string {
	return m.String()
}

func NewBlockchainClientInitilizedMessage(id EventId) *BlockchainClientInitilizedMessage {
	return &BlockchainClientInitilizedMessage{
		event: Event{
			Id: id,
		},
		Time: uint64(time.Now().Unix()),
>>>>>>> 4b80eb1c
	}
}<|MERGE_RESOLUTION|>--- conflicted
+++ resolved
@@ -500,8 +500,6 @@
 		},
 		Account: acct,
 		Time:    uint64(time.Now().Unix()),
-<<<<<<< HEAD
-=======
 	}
 }
 
@@ -529,6 +527,5 @@
 			Id: id,
 		},
 		Time: uint64(time.Now().Unix()),
->>>>>>> 4b80eb1c
 	}
 }