--- conflicted
+++ resolved
@@ -439,28 +439,23 @@
     sudo cp "$CERTIFICATE" /usr/local/share/ca-certificates && sudo update-ca-certificates
     set +x
 
-<<<<<<< HEAD
     ANAX_PORT=8510
 
     if [[ "$OS" == "linux" ]]; then
         if [ -f /etc/default/horizon ]; then
-            echo `now` "Getting agent port from /etc/default/horizon file..."
+            log_info "Getting agent port from /etc/default/horizon file..."
             anaxPort=$(grep HZN_AGENT_PORT /etc/default/horizon |cut -d'=' -f2)
             if [[ "$anaxPort" == "" ]]; then
-                echo `now` "Cannot detect agent port as /etc/default/horizon does not contain HZN_AGENT_PORT, using ${ANAX_PORT} instead"
+                log_info "Cannot detect agent port as /etc/default/horizon does not contain HZN_AGENT_PORT, using ${ANAX_PORT} instead"
             else
                 ANAX_PORT=$anaxPort
             fi
         else
-            echo `now` "Cannot detect agent port as /etc/default/horizon cannot be found, using ${ANAX_PORT} instead"
+            log_info "Cannot detect agent port as /etc/default/horizon cannot be found, using ${ANAX_PORT} instead"
         fi
     fi
 
-	echo `now` "Checking if the agent port ${ANAX_PORT} is free..."
-=======
-    ANAX_PORT=80
-	log_info "Checking if the ${ANAX_PORT} is free..."
->>>>>>> 5d2440d8
+	log_info "Checking if the agent port ${ANAX_PORT} is free..."
 	if [ ! -z "$(netstat -nlp | grep :$ANAX_PORT)" ]; then
 		log_info "Something is running on ${ANAX_PORT}..."
 		if [ -z "$(netstat -nlp | grep :$ANAX_PORT | grep anax)" ]; then
